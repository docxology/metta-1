--- conflicted
+++ resolved
@@ -7,15 +7,8 @@
 import hydra
 from mettagrid.mettagrid_env import MettaGridEnv
 
-<<<<<<< HEAD
-def make_env_func(cfg: OmegaConf, buf=None, render_mode='rgb_array'):
-    setup_omega_conf()
-    env = hydra.utils.instantiate(cfg, env_cfg=cfg, buf=buf, render_mode=render_mode, _recursive_=False)
-    return env
-=======
 def make_env_func(cfg: DictConfig, buf=None, render_mode='rgb_array'):
     return MettaGridEnv(cfg, buf=buf, render_mode=render_mode)
->>>>>>> 4e123f5d
 
 def make_vecenv(
     env_cfg: OmegaConf,
