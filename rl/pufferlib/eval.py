import logging
import time

import numpy as np
import torch
from agent.policy_store import PolicyStore, PolicyRecord
from omegaconf import DictConfig, OmegaConf
from util.config import config_from_path
from util.datastruct import flatten_config
from datetime import datetime
from rl.pufferlib.vecenv import make_vecenv

logger = logging.getLogger("eval")

class Eval():
    def __init__(
        self,
        policy_store: PolicyStore,
        policy_pr: PolicyRecord,
        run_id: str,

        env: str,
        npc_policy_uri: str,
        device: str,

        env_overrides: DictConfig = None,
        policy_agents_pct: float = 1.0,
        num_envs: int = 1,
        num_episodes: int = 1,
        max_time_s: int = 60,
        vectorization: str = "serial",


        **kwargs,

    ) -> None:
        self._env_cfg = config_from_path(env, env_overrides)
        self._env_name = env

        self._npc_policy_uri = npc_policy_uri
        self._policy_agents_pct = policy_agents_pct
        self._policy_store = policy_store

        self._device = device

        self._num_envs = num_envs
        self._min_episodes = num_episodes
        self._max_time_s = max_time_s

        # load candidate policy
        self._policy_pr = policy_pr
        self._run_id = run_id
        # load npc policy
        self._npc_pr = None
        if self._npc_policy_uri is None:
            self._policy_agents_pct = 1.0
        else:
            self._npc_pr = self._policy_store.policy(self._npc_policy_uri)

        self._agents_per_env = self._env_cfg.game.num_agents
        self._policy_agents_per_env = max(1, int(self._agents_per_env * self._policy_agents_pct))
        self._npc_agents_per_env = self._agents_per_env - self._policy_agents_per_env
        self._total_agents = self._num_envs * self._agents_per_env

        self._vecenv = make_vecenv(self._env_cfg, vectorization, num_envs=self._num_envs)

        # each index is an agent, and we reshape it into a matrix of num_envs x agents_per_env
        # you can figure out which episode you're in by doing the floor division
        slice_idxs = torch.arange(self._vecenv.num_agents)\
            .reshape(self._num_envs, self._agents_per_env).to(device=self._device)

        self._policy_idxs = slice_idxs[:, :self._policy_agents_per_env]\
            .reshape(self._policy_agents_per_env * self._num_envs)

        self._npc_idxs = []
        self._npc_idxs = slice_idxs[:, self._policy_agents_per_env:]\
            .reshape(self._num_envs*self._npc_agents_per_env)

        self._completed_episodes = 0
        self._total_rewards = np.zeros(self._total_agents)
        self._agent_stats = [{} for a in range(self._total_agents)]

        # Extract policy names
        logger.info(f"Policy name: {self._policy_pr.name}")
        if self._npc_pr is not None:
            logger.info(f"NPC name: {self._npc_pr.name}")

        # Create mapping from agent index to policy name
        self._agent_idx_to_policy_name = {}
        for agent_idx in self._policy_idxs:
            self._agent_idx_to_policy_name[agent_idx.item()] = self._policy_pr.name

        for agent_idx in self._npc_idxs:
            self._agent_idx_to_policy_name[agent_idx.item()] = self._npc_pr.name

    def evaluate(self):
        logger.info(f"Evaluating policy: {self._policy_pr.name} in {self._env_name} with {self._policy_agents_per_env} agents")
        if self._npc_pr is not None:
            logger.info(f"Against npc policy: {self._npc_pr.name} with {self._npc_agents_per_env} agents")

        logger.info(f"Eval settings: {self._num_envs} envs, {self._min_episodes} episodes, {self._max_time_s} seconds")

        obs, _ = self._vecenv.reset()
        policy_rnn_state = None
        npc_rnn_state = None

        game_stats = []
        start = time.time()

        # set of episodes that parallelize the environments
        while self._completed_episodes < self._min_episodes and time.time() - start < self._max_time_s:
            with torch.no_grad():
                obs = torch.as_tensor(obs).to(device=self._device)
                # observavtions that correspond to policy agent
                my_obs = obs[self._policy_idxs]

                # Parallelize across opponents
                policy = self._policy_pr.policy() # policy to evaluate
                policy_actions, _, _, _, policy_rnn_state, _, _, _ = policy(my_obs, policy_rnn_state)

                # Iterate opponent policies
                if self._npc_pr is not None:
                    npc_obs = obs[self._npc_idxs]
                    npc_rnn_state = npc_rnn_state

                    npc_policy = self._npc_pr.policy()
                    npc_action, _, _, _, npc_rnn_state, _, _, _ = npc_policy(npc_obs, npc_rnn_state)

            actions = policy_actions
            if self._npc_agents_per_env > 0:
                actions = torch.cat([
                    policy_actions.view(self._num_envs, self._policy_agents_per_env, -1),
                    npc_action.view(self._num_envs, self._npc_agents_per_env, -1),
                ], dim=1)

            actions = actions.view(self._num_envs*self._agents_per_env, -1)

            obs, rewards, dones, truncated, infos = self._vecenv.step(actions.cpu().numpy())

            self._total_rewards += rewards
            self._completed_episodes += sum([e.done for e in self._vecenv.envs])

            # Convert the environment configuration to a dictionary and flatten it.
            game_cfg = OmegaConf.to_container(self._env_cfg.game, resolve=False)
            flattened_env = flatten_config(game_cfg, parent_key = "game")
            flattened_env['run_id'] = self._run_id
            flattened_env['eval_name'] = self._env_name
            flattened_env['timestamp'] = datetime.now().isoformat()
            flattened_env['npc'] = self._npc_policy_uri

<<<<<<< HEAD
             # infos is a list of dictionaries
            if len(infos) > 0: #fix this
                for n in range(len(infos)):
                    if "agent_raw" in infos[n]:
                        agent_episode_data = infos[n]["agent_raw"]
                        episode_reward = infos[n]["episode_rewards"]
                        for agent_i in range(len(agent_episode_data)):
                            agent_idx = agent_i + n * self._agents_per_env
                            if agent_idx in self._agent_idx_to_policy_name:
                                agent_episode_data[agent_i]['policy_name'] = self._agent_idx_to_policy_name[agent_idx].replace("file://", "")
                            else:
                                agent_episode_data[agent_i]['policy_name'] = "No Name Found"
                            agent_episode_data[agent_i]['episode_reward'] = episode_reward[agent_i].tolist()
                            agent_episode_data[agent_i].update(flattened_env)

                        game_stats.append(agent_episode_data)
=======

            for n in range(len(infos)):
                if "agent_raw" in infos[n]:
                    agent_episode_data = infos[n]["agent_raw"]
                    episode_reward = infos[n]["episode_rewards"]
                    for agent_i in range(len(agent_episode_data)):
                        agent_idx = agent_i + n * self._agents_per_env
                        if agent_idx in self._agent_idx_to_policy_name:
                            agent_episode_data[agent_i]['policy_name'] = self._agent_idx_to_policy_name[agent_idx].replace("file://", "")
                        else:
                            agent_episode_data[agent_i]['policy_name'] = "No Name Found"
                        agent_episode_data[agent_i]['episode_reward'] = episode_reward[agent_i].tolist()
                        agent_episode_data[agent_i].update(flattened_env)

                    game_stats.append(agent_episode_data)
>>>>>>> 603cb02a
        logger.info(f"Evaluation time: {time.time() - start}")
        self._vecenv.close()
        return game_stats

class EvalSuite:
    def __init__(
        self,
        policy_store: PolicyStore,
        policy_pr: PolicyRecord,
        run_id: str,
        env_overrides: DictConfig = None,
        evals: DictConfig = None,
        **kwargs):

        self._evals_cfgs = evals
        self._evals = []
        for eval_name, eval_cfg in evals.items():
            eval_cfg = OmegaConf.merge(kwargs, eval_cfg)
            eval = Eval(policy_store, policy_pr, run_id,
                        env_overrides=env_overrides, **eval_cfg)
            self._evals.append(eval)

    def evaluate(self):
        return {
            eval_name: eval.evaluate()
            for eval_name, eval in zip(self._evals_cfgs.keys(), self._evals)
        }<|MERGE_RESOLUTION|>--- conflicted
+++ resolved
@@ -148,24 +148,6 @@
             flattened_env['timestamp'] = datetime.now().isoformat()
             flattened_env['npc'] = self._npc_policy_uri
 
-<<<<<<< HEAD
-             # infos is a list of dictionaries
-            if len(infos) > 0: #fix this
-                for n in range(len(infos)):
-                    if "agent_raw" in infos[n]:
-                        agent_episode_data = infos[n]["agent_raw"]
-                        episode_reward = infos[n]["episode_rewards"]
-                        for agent_i in range(len(agent_episode_data)):
-                            agent_idx = agent_i + n * self._agents_per_env
-                            if agent_idx in self._agent_idx_to_policy_name:
-                                agent_episode_data[agent_i]['policy_name'] = self._agent_idx_to_policy_name[agent_idx].replace("file://", "")
-                            else:
-                                agent_episode_data[agent_i]['policy_name'] = "No Name Found"
-                            agent_episode_data[agent_i]['episode_reward'] = episode_reward[agent_i].tolist()
-                            agent_episode_data[agent_i].update(flattened_env)
-
-                        game_stats.append(agent_episode_data)
-=======
 
             for n in range(len(infos)):
                 if "agent_raw" in infos[n]:
@@ -181,7 +163,6 @@
                         agent_episode_data[agent_i].update(flattened_env)
 
                     game_stats.append(agent_episode_data)
->>>>>>> 603cb02a
         logger.info(f"Evaluation time: {time.time() - start}")
         self._vecenv.close()
         return game_stats
