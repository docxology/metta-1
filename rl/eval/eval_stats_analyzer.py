--- conflicted
+++ resolved
@@ -96,18 +96,9 @@
         matching_policies = [i for i in all_policies if uri in i]
         if len(matching_policies) == 0:
             raise ValueError(f"No policy found in DB for candidate policy: {uri}, options are {all_policies}")
-<<<<<<< HEAD
-        if len(policy_versions) > 1:
-            try:
-                policy_versions.sort(key=lambda x: int(x.split(':v')[-1]))
-            except:
-                logger.warning(f"Failed to sort policy versions: {policy_versions}")
-        candidate_uri = policy_versions[-1]
-=======
         if all([':v' in i for i in matching_policies]):
             matching_policies.sort(key=lambda x: int(x.split(':v')[-1]))
         candidate_uri = matching_policies[-1]
->>>>>>> 603cb02a
 
         return candidate_uri
 
@@ -132,24 +123,9 @@
 
         evals = metric_data[eval].unique()
 
-<<<<<<< HEAD
-        if len(evals) == 1:
-            candidate_mean = metric_data.loc[candidate_uri][metric_mean]
-            baseline_mean = metric_data.loc[baseline_policies][metric_mean].mean()
-            fitness = candidate_mean - baseline_mean # / np.std(baseline_data.loc[eval][metric_std])
-            policy_fitness.append({"eval": evals[0], "metric": metric_name, "candidate_mean": candidate_mean, "baseline_mean": baseline_mean, "fitness": fitness})
-            return policy_fitness
-
-
-        candidate_data = pd.DataFrame(metric_data.loc[candidate_uri]).set_index(eval)
-        baseline_data = metric_data.loc[baseline_policies].set_index(eval)
-
-        evals = metric_data[eval].unique()
-=======
         if len(evals) > 1:
             candidate_data = pd.DataFrame(metric_data.loc[candidate_uri]).set_index(eval)
             baseline_data = metric_data.loc[baseline_policies].set_index(eval)
->>>>>>> 603cb02a
 
         for eval in evals:
             if len(evals) == 1:
