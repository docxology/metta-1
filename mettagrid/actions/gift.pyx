--- conflicted
+++ resolved
@@ -2,14 +2,9 @@
 
 from omegaconf import OmegaConf
 
-<<<<<<< HEAD
 from mettagrid.grid_object cimport GridLocation, GridObjectId, Orientation, GridObject
 from mettagrid.action cimport ActionHandler, ActionArg
 from mettagrid.objects cimport MettaObject, ObjectType, Usable, Altar, Agent, Events, GridLayer
-=======
-from mettagrid.action cimport ActionArg
-from mettagrid.objects.agent cimport Agent
->>>>>>> c1c8e069
 from mettagrid.actions.actions cimport MettaActionHandler
 
 
