from typing import Dict, List
import numpy as np
import yaml
from omegaconf import OmegaConf

class NoAliasDumper(yaml.Dumper):
    def ignore_aliases(self, data):
        return True

class MettaGridGameBuilder():
    def __init__(
            self,
            obs_width: int,
            obs_height: int,
            tile_size: int,
            max_steps: int,
            num_agents: int,
            no_energy_steps: int,
            objects,
            actions,
<<<<<<< HEAD
            map):
        
=======
            map,
            kinship):

>>>>>>> 49de7809
        self.obs_width = obs_width
        self.obs_height = obs_height
        self.tile_size = tile_size
        self.num_agents = num_agents
        self.max_steps = max_steps

        self._symbols = {
            "agent": "A",
            "altar": "a",
            "converter": "c",
            "generator": "g",
            "wall": "W",
            "empty": " ",
        }

        self.no_energy_steps = no_energy_steps
        objects = OmegaConf.create(objects)
        self.object_configs = objects
        actions = OmegaConf.create(actions)
        self.action_configs = actions
        self.map_config = OmegaConf.create(map)


    def level(self):
        layout = self.map_config.layout

        if self.map_config.uri:
            return self.build_map_from_ascii(self.map_config.uri)

        elif "rooms" in layout:
            return self.build_map(layout.rooms)
        else:
            return self.build_map(
                [["room"] * layout.rooms_x] * layout.rooms_y)
        
    def build_map_from_ascii(self, ascii_map_uri):
        """Currently this is only for a single room"""


        with open(ascii_map_uri, "r") as f:
            ascii_map = f.read()
        # Convert ASCII map string to numpy array
        lines = ascii_map.strip().splitlines()
        level = np.array([list(line) for line in lines])

        return level

    def build_map(self, rooms):
        num_agents = 0
        layers = []
        for layer in rooms:
            rooms = []
            for room_name in layer:
                room_config = self.map_config[room_name]
                rooms.append(self.build_room(room_config, num_agents + 1))
                num_agents += room_config.objects.agent
            layers.append(np.concatenate(rooms, axis=1))
        level = np.concatenate(layers, axis=0)

        assert num_agents == self.num_agents, f"Number of agents in map ({num_agents}) does not match num_agents ({self.num_agents})"

        # Add map border around the level.
        b = self.map_config.border
        h, w = level.shape
        final_level = np.full((h + b * 2, w + b * 2), self._symbols["wall"], dtype="U6")
        final_level[b:b + h, b:b + w] = level

        return final_level

    def build_room(self, room_config, starting_agent=1):
        symbols = []
        content_width = room_config.width - 2*room_config.border
        content_height = room_config.height - 2*room_config.border
        area = content_width * content_height

        # Check if total objects exceed room size and halve counts if needed
        total_objects = sum(count for count in room_config.objects.values())
        while total_objects > 2*area / 3:
            for obj_name in room_config.objects:
                if obj_name != "agent":
                    room_config.objects[obj_name] = max(1, room_config.objects[obj_name] // 2)
                total_objects = sum(count for count in room_config.objects.values())

        # Add all objects in the proper amounts to a single large array.
        for obj_name, count in room_config.objects.items():
            symbol = self._symbols[obj_name]
            if obj_name == "agent":
                symbols.extend([f"{symbol}{i+starting_agent}" for i in range(count)])
            else:
                symbols.extend([symbol] * count)
        assert(len(symbols) <= area), f"Too many objects in room: {len(symbols)} > {area}"
        symbols.extend(["."] * (area - len(symbols)))

        # Shuffle and reshape the array into a room.
        symbols = np.array(symbols).astype("U8")
        np.random.shuffle(symbols)
        content = symbols.reshape(content_height, content_width)

        # Add room border.
        room = np.full((room_config.height, room_config.width), self._symbols["wall"], dtype="U6")
        room[room_config.border:room_config.border+content_height,
             room_config.border:room_config.border+content_width] = content

        return room

    def termination_conditions(self):
        return {
            "Win": [ {"lt": ["game:max_steps", "game:step"]} ],
        }<|MERGE_RESOLUTION|>--- conflicted
+++ resolved
@@ -18,14 +18,9 @@
             no_energy_steps: int,
             objects,
             actions,
-<<<<<<< HEAD
-            map):
-        
-=======
             map,
             kinship):
 
->>>>>>> 49de7809
         self.obs_width = obs_width
         self.obs_height = obs_height
         self.tile_size = tile_size
