from typing import List, Tuple, Union

import numpy as np
import torch
from torch import nn
from tensordict import TensorDict
import gymnasium as gym
import hydra
from omegaconf import OmegaConf
from pdb import set_trace as T
from torch.distributions.utils import logits_to_probs

from sample_factory.utils.typing import ActionSpace, ObsSpace
from pufferlib.environment import PufferEnv
import pufferlib

def make_policy(env: PufferEnv, cfg: OmegaConf):
    obs_space = gym.spaces.Dict({
        "grid_obs": env.single_observation_space,
        "global_vars": gym.spaces.Box(
            low=-np.inf, high=np.inf,
            shape=[ 0 ],
            dtype=np.int32)
    })
    agent = hydra.utils.instantiate(
        cfg.agent,
        obs_shape=env.single_observation_space.shape,
        obs_space=obs_space,
        action_space=env.single_action_space,
        grid_features=env.grid_features,
        global_features=env.global_features,
        _recursive_=False)

    agent.to(cfg.device)
    return agent


class MettaAgent(nn.Module):
    def __init__(
        self,
        obs_shape: Tuple[int, ...],
        obs_space: ObsSpace,
        action_space: ActionSpace,
        grid_features: List[str],
        **cfg
    ):
        super().__init__()
        cfg = OmegaConf.create(cfg)

        self.hidden_size = cfg.components._core_.output_size
        self.core_num_layers = cfg.components._core_.nn_params.num_layers
        self.clip_range = cfg.clip_range

        agent_attributes = {
            'obs_shape': obs_shape,
            'clip_range': self.clip_range,
            'action_space': action_space,
            'grid_features': grid_features,
            'obs_key': cfg.observations.obs_key,
            'obs_input_shape': obs_space[cfg.observations.obs_key].shape[1:],
            'num_objects': obs_space[cfg.observations.obs_key].shape[2], # this is hardcoded for channel # at end of tuple
            'hidden_size': self.hidden_size,
            'core_num_layers': self.core_num_layers
        }

        if isinstance(action_space, pufferlib.spaces.Discrete):
            self._multi_discrete = False
            agent_attributes['action_type_size'] = action_space.n
        else:
            self._multi_discrete = True
            agent_attributes['action_type_size'] = action_space.nvec[0]
            agent_attributes['action_param_size'] = action_space.nvec[1]

        # self.observation_space = obs_space # for use with FeatureSetEncoder
        # self.global_features = global_features # for use with FeatureSetEncoder

        self.components = nn.ModuleDict()
        component_cfgs = OmegaConf.to_container(cfg.components, resolve=True)
        for component_cfg in component_cfgs.keys():
            component_cfgs[component_cfg]['name'] = component_cfg
            component = hydra.utils.instantiate(component_cfgs[component_cfg], **agent_attributes)
            self.components[component_cfg] = component

        component = self.components['_value_']
        self._setup_components(component)
        component = self.components['_action_type_']
        self._setup_components(component)
        if self._multi_discrete:
            component = self.components['_action_param_']
            self._setup_components(component)

        for name, component in self.components.items():
            if not getattr(component, 'ready', False):
                raise RuntimeError(f"Component {name} in MettaAgent was never setup. It might not be accessible by other components.")

        self._total_params = sum(p.numel() for p in self.parameters())
        print(f"Total number of parameters in MettaAgent: {self._total_params:,}. Setup complete.")

    def _setup_components(self, component):
        if component.input_source is not None:
            if isinstance(component.input_source, str):
                self._setup_components(self.components[component.input_source])
            elif isinstance(component.input_source, list):
                for input_source in component.input_source:
                    self._setup_components(self.components[input_source])

        if component.input_source is not None:
            if isinstance(component.input_source, str):
                component.setup(self.components[component.input_source])
            elif isinstance(component.input_source, list):
                input_source_components = {}
                for input_source in component.input_source:
                    input_source_components[input_source] = self.components[input_source]
                component.setup(input_source_components)
        else:
            component.setup()

    @property
    def lstm(self):
        return self.components["_core_"].net

    @property
    def total_params(self):
        return self._total_params

    def get_value(self, x, state=None):
        td = TensorDict({"x": x, "state": state})
        self.components["_value_"](td)
        return None, td["_value_"], None

    def get_action_and_value(self, x, state=None, action=None, e3b=None):
        td = TensorDict({"x": x})

        td["state"] = None
        if state is not None:
            state = torch.cat(state, dim=0)
            td["state"] = state.to(x.device)

        self.components["_value_"](td)
        self.components["_action_type_"](td)
        logits = td["_action_type_"]
        if self._multi_discrete:
            self.components["_action_param_"](td)
            logits = [logits, td["_action_param_"]]

        value = td["_value_"]
        state = td["state"]

        # Convert state back to tuple to pass back to trainer
        if state is not None:
            split_size = self.core_num_layers
            state = (state[:split_size], state[split_size:])

        e3b, intrinsic_reward = self._e3b_update(td["_core_"].detach(), e3b)

<<<<<<< HEAD
        action, logprob, entropy, normalized_logits = self.sample_logits(logits, action)
        return action, logprob, entropy, value, state, e3b, intrinsic_reward, normalized_logits
    
=======
        action, logprob, entropy = sample_logits(logits, action, False)
        return action, logprob, entropy, value, state, e3b, intrinsic_reward

>>>>>>> 4cc85711
    def forward(self, x, state=None, action=None, e3b=None):
        return self.get_action_and_value(x, state, action, e3b)

    def _e3b_update(self, phi, e3b):
        intrinsic_reward = None
        if e3b is not None:
            u = phi.unsqueeze(1) @ e3b
            intrinsic_reward = u @ phi.unsqueeze(2)
            e3b = 0.99*e3b - (u.mT @ u) / (1 + intrinsic_reward)
            intrinsic_reward = intrinsic_reward.squeeze()
        return e3b, intrinsic_reward

    def l2_reg_loss(self) -> torch.Tensor:
        '''L2 regularization loss is on by default although setting l2_norm_coeff to 0 effectively turns it off. Adjust it by setting l2_norm_scale in your component config to a multiple of the global loss value or 0 to turn it off.'''
        l2_reg_loss = 0
        for component in self.components.values():
            l2_reg_loss += component.l2_reg_loss() or 0
        return torch.tensor(l2_reg_loss)

    def l2_init_loss(self) -> torch.Tensor:
        '''L2 initialization loss is on by default although setting l2_init_coeff to 0 effectively turns it off. Adjust it by setting l2_init_scale in your component config to a multiple of the global loss value or 0 to turn it off.'''
        l2_init_loss = 0
        for component in self.components.values():
            l2_init_loss += component.l2_init_loss() or 0
        return torch.tensor(l2_init_loss)

    def update_l2_init_weight_copy(self):
        '''Update interval set by l2_init_weight_update_interval. 0 means no updating.'''
        for component in self.components.values():
            component.update_l2_init_weight_copy()

    def clip_weights(self):
        '''Weight clipping is on by default although setting clip_range or clip_scale to 0, or a large positive value effectively turns it off. Adjust it by setting clip_scale in your component config to a multiple of the global loss value or 0 to turn it off.'''
        if self.clip_range > 0:
            for component in self.components.values():
                component.clip_weights()

    def compute_effective_rank(self, delta: float = 0.01) -> List[dict]:
        '''Effective rank computation is off by default. Set effective_rank to True in the config to turn it on for a given component.'''
        effective_ranks = []
        for component in self.components.values():
            rank = component.effective_rank(delta)
            if rank is not None:
                effective_ranks.append(rank)
<<<<<<< HEAD
        print(f"Effective ranks: {effective_ranks}")
        return effective_ranks

# ------------------From cleanrl.py--------------------------------

    def log_prob(self, logits, value):
        value = value.long().unsqueeze(-1)
        value, log_pmf = torch.broadcast_tensors(value, logits)
        value = value[..., :1]
        return log_pmf.gather(-1, value).squeeze(-1)

    def entropy(self, logits):
        min_real = torch.finfo(logits.dtype).min
        logits = torch.clamp(logits, min=min_real)
        p_log_p = logits * logits_to_probs(logits)
        return -p_log_p.sum(-1)

    def sample_logits(self, logits: Union[torch.Tensor, List[torch.Tensor]],
            action=None):
        is_discrete = isinstance(logits, torch.Tensor)
        if isinstance(logits, torch.Tensor):
            normalized_logits = [logits - logits.logsumexp(dim=-1, keepdim=True)]
            logits = [logits]
        else:
            normalized_logits = [l - l.logsumexp(dim=-1, keepdim=True) for l in logits]

        if action is None:
            action = torch.stack([torch.multinomial(logits_to_probs(l), 1).squeeze() for l in logits])
        else:
            batch = logits[0].shape[0]
            action = action.view(batch, -1).T

        assert len(logits) == len(action)

        logprob = torch.stack([self.log_prob(l, a) for l, a in zip(normalized_logits, action)]).T.sum(1)
        logits_entropy = torch.stack([self.entropy(l) for l in normalized_logits]).T.sum(1)

        if is_discrete:
            return action.squeeze(0), logprob.squeeze(0), logits_entropy.squeeze(0), normalized_logits.squeeze(0)

        return action.T, logprob, logits_entropy, normalized_logits
=======
        return effective_ranks
>>>>>>> 4cc85711
<|MERGE_RESOLUTION|>--- conflicted
+++ resolved
@@ -153,15 +153,9 @@
 
         e3b, intrinsic_reward = self._e3b_update(td["_core_"].detach(), e3b)
 
-<<<<<<< HEAD
         action, logprob, entropy, normalized_logits = self.sample_logits(logits, action)
         return action, logprob, entropy, value, state, e3b, intrinsic_reward, normalized_logits
     
-=======
-        action, logprob, entropy = sample_logits(logits, action, False)
-        return action, logprob, entropy, value, state, e3b, intrinsic_reward
-
->>>>>>> 4cc85711
     def forward(self, x, state=None, action=None, e3b=None):
         return self.get_action_and_value(x, state, action, e3b)
 
@@ -206,8 +200,6 @@
             rank = component.effective_rank(delta)
             if rank is not None:
                 effective_ranks.append(rank)
-<<<<<<< HEAD
-        print(f"Effective ranks: {effective_ranks}")
         return effective_ranks
 
 # ------------------From cleanrl.py--------------------------------
@@ -247,7 +239,4 @@
         if is_discrete:
             return action.squeeze(0), logprob.squeeze(0), logits_entropy.squeeze(0), normalized_logits.squeeze(0)
 
-        return action.T, logprob, logits_entropy, normalized_logits
-=======
-        return effective_ranks
->>>>>>> 4cc85711
+        return action.T, logprob, logits_entropy, normalized_logits