--- conflicted
+++ resolved
@@ -61,11 +61,7 @@
         assert len(prs) == 1, f"Expected 1 policy, got {len(prs)}"
         return prs[0]
 
-<<<<<<< HEAD
-    def get_prs(self, uri, ptype, n, metric):
-=======
     def _policy_records(self, uri, selector_type, n, metric):
->>>>>>> 2adc3357
         version = None
         if uri.startswith("wandb://"):
             wandb_uri = uri[len("wandb://"):]
@@ -85,17 +81,10 @@
         else:
             prs = self._prs_from_path(uri)
 
-<<<<<<< HEAD
-        if ptype == "rand":
-            return [random.choice(prs)]
-
-        elif ptype == "top":
-=======
         if selector_type == "rand":
             return [random.choice(prs)]
 
         elif selector_type == "top":
->>>>>>> 2adc3357
             metric = metric
 
             top = sorted(prs, key=lambda x: x.metadata.get(metric, 0))[-n:]
@@ -110,36 +99,22 @@
 
             return top[-n:]
         else:
-<<<<<<< HEAD
-            raise ValueError(f"Invalid selector type {ptype}")
-=======
             raise ValueError(f"Invalid selector type {selector_type}")
->>>>>>> 2adc3357
 
 
     def policies(self, policy_selector_cfg: OmegaConf) -> List[PolicyRecord]:
         prs = []
         if isinstance(policy_selector_cfg.uri, ListConfig):
             for uri in policy_selector_cfg.uri:
-<<<<<<< HEAD
-                prs += self.get_prs(uri, policy_selector_cfg.type, policy_selector_cfg.range, policy_selector_cfg.metric)
-        else:
-            prs = self.get_prs(policy_selector_cfg.uri, policy_selector_cfg.type, policy_selector_cfg.range, policy_selector_cfg.metric)
-=======
                 prs += self._policy_records(uri, policy_selector_cfg.type, policy_selector_cfg.range, policy_selector_cfg.metric)
         else:
             prs = self._policy_records(policy_selector_cfg.uri, policy_selector_cfg.type, policy_selector_cfg.range, policy_selector_cfg.metric)
->>>>>>> 2adc3357
                 
         for k,v in policy_selector_cfg.filters.items():
             prs = [pr for pr in prs if pr.metadata.get(k, None) == v]
 
         if len(prs) == 0:
             logger.warning("No policies found matching criteria")
-<<<<<<< HEAD
-            return []
-=======
->>>>>>> 2adc3357
 
         return prs
 
