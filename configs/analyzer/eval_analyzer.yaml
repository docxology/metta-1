--- conflicted
+++ resolved
@@ -6,11 +6,7 @@
 output_path: /tmp/dashboard.html
 metric: episode_reward
 
-<<<<<<< HEAD
-  output_path: analyzer-results/navigation.html
-=======
 analysis:
->>>>>>> f19e0087
 
   metric_patterns: null
 
